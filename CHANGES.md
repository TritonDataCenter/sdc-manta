# sdc-manta changelog

<<<<<<< HEAD
# 1.5.2

- XXX timf Add capability to deploy mantav2-minio instances
=======
# 1.6.0

- MANTA-5113 Add garbage-collector to developer coal/lab deployments using
  `manta-deploy-dev`.

# 1.5.2

- MANTA-4708 create tools for cleaning up snaplinks
>>>>>>> 445b249b

# 1.5.1

- MANTA-5072 'picker' is missing from mLegacySvcNames

# 1.5.0

- MANTA-4965 manta-deploy-lab should support multiple servers
- MANTA-4969 correct amon probes for loadbalancer
- MANTA-4957 deploy buckets and rebalancer infra by default with manta-deploy-coal/lab

# 1.4.0

- MANTA-4861 manta-adm should have a -C option to override the channel

# 1.3.1

- MANTA-4920 fix and doc Manta service deployment ordering (#45)
- MANTA-4628 Rename extant buckets components such that the name reflects the function (#41)
- MANTA-4909 manta-factoryreset does not handle removing 'dclocalconfig' on the poseidon account (#44)
- MANTA-4931 Can't remove electric-boray if electric-boray is not a valid name

# 1.3.0

- MANTA-4881 make picker a first class Manta component

# 1.2.0

- MANTA-4533 make 'rebalancer' a first class Manta service

# 1.0.0

- Update to node v6 and bump a number of deps in the process.

# 0.0.7

older releases<|MERGE_RESOLUTION|>--- conflicted
+++ resolved
@@ -1,10 +1,9 @@
 # sdc-manta changelog
 
-<<<<<<< HEAD
-# 1.5.2
+# 1.7.0
 
-- XXX timf Add capability to deploy mantav2-minio instances
-=======
+- Minio POC
+
 # 1.6.0
 
 - MANTA-5113 Add garbage-collector to developer coal/lab deployments using
@@ -13,7 +12,6 @@
 # 1.5.2
 
 - MANTA-4708 create tools for cleaning up snaplinks
->>>>>>> 445b249b
 
 # 1.5.1
 
